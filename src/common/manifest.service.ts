import { ConfigurationStorage, ConfigurationType } from './storage.service';
import { IManifest } from './types';

<<<<<<< HEAD
type Validator = (manifest: IManifest) => null | IManifestValidationError;

const ManifestMetadata = {
  availableVersions: [1],
};

enum ValidationErrorCode {
  InvalidVersion,
  InvalidCascade,
}

interface IManifestValidationError {
  code: number;
  description: string;
}

=======
>>>>>>> 502db0c1
class ManifestService {
  private configurationStorage: ConfigurationStorage;

  public constructor(projectId: string) {
    this.configurationStorage = new ConfigurationStorage(ConfigurationType.Manifest, projectId);
  }

  public async getManifest(): Promise<IManifest> {
    return this.configurationStorage.getConfiguration();
  }

  public async updateManifest(manifest: IManifest): Promise<IManifest> {
    return this.configurationStorage.setConfiguration(manifest);
  }

  public async createDefaultManifest(): Promise<IManifest> {
    return this.configurationStorage.setConfiguration({
      version: 1,
      cascades: {},
    });
  }
}

<<<<<<< HEAD
class ManifestValidationService {
  private manifest: IManifest;
  private validators: Validator[] = [this.checkVersion];

  public constructor(manifest: IManifest) {
    this.manifest = manifest;
  }

  public validate(): null | IManifestValidationError[] {
    const manifest = this.manifest;
    const errors: IManifestValidationError[] = [];

    for (let validator of this.validators) {
      const error = validator(manifest);
      error ? errors.push(error) : null;
    }

    if (errors.length > 0) {
      return errors;
    }
    return null;
  }

  private checkVersion(manifest: IManifest): null | IManifestValidationError {
    if (!ManifestMetadata.availableVersions.includes(Number(manifest.version))) {
      return {
        code: ValidationErrorCode.InvalidVersion,
        description: `Unknown version: ${manifest.version}`,
      };
    }
    return null;
  }
}

export { ManifestService, ManifestValidationService };
=======
export { ManifestService };
>>>>>>> 502db0c1
<|MERGE_RESOLUTION|>--- conflicted
+++ resolved
@@ -1,7 +1,6 @@
 import { ConfigurationStorage, ConfigurationType } from './storage.service';
 import { IManifest } from './types';
 
-<<<<<<< HEAD
 type Validator = (manifest: IManifest) => null | IManifestValidationError;
 
 const ManifestMetadata = {
@@ -18,8 +17,6 @@
   description: string;
 }
 
-=======
->>>>>>> 502db0c1
 class ManifestService {
   private configurationStorage: ConfigurationStorage;
 
@@ -43,7 +40,6 @@
   }
 }
 
-<<<<<<< HEAD
 class ManifestValidationService {
   private manifest: IManifest;
   private validators: Validator[] = [this.checkVersion];
@@ -78,7 +74,4 @@
   }
 }
 
-export { ManifestService, ManifestValidationService };
-=======
-export { ManifestService };
->>>>>>> 502db0c1
+export { ManifestService, ManifestValidationService };